package oci8

/*
#include <oci.h>
#include <stdlib.h>
#include <string.h>

#cgo pkg-config: oci8
*/
import "C"
import (
	"database/sql"
	"database/sql/driver"
	"errors"
	"fmt"
	"io"
	"net/url"
	"os"
	"strconv"
	"strings"
	"time"
	"unsafe"
)

type DSN struct {
	Host     string
	Port     int
	Username string
	Password string
	SID      string
	Location *time.Location
}

func init() {
	sql.Register("oci8", &OCI8Driver{})
}

type OCI8Driver struct {
}

type OCI8Conn struct {
	svc      unsafe.Pointer
	env      unsafe.Pointer
	err      unsafe.Pointer
	attrs    Values
	location *time.Location
}

type OCI8Tx struct {
	c *OCI8Conn
}

type Values map[string]interface{}

func (vs Values) Set(k string, v interface{}) {
	vs[k] = v
}

func (vs Values) Get(k string) (v interface{}) {
	v, _ = vs[k]
	return
}

//ParseDSN parses a DSN used to connect to Oracle
//It expects to receive a string in the form:
//user:password@host:port/sid?param1=value1&param2=value2
//
//Currently the only parameter supported is 'loc' which
//sets the timezone to read times in as and to marshal to when writing times to
//Oracle
func ParseDSN(dsnString string) (dsn *DSN, err error) {
	var (
		params string
	)

	dsn = &DSN{Location: time.Local}

	dsnString = strings.Replace(dsnString, "/", " / ", 2)
	dsnString = strings.Replace(dsnString, "@", " @ ", 1)
	dsnString = strings.Replace(dsnString, ":", " : ", 1)
	dsnString = strings.Replace(dsnString, "?", " ?", 1)

	if _, err = fmt.Sscanf(dsnString, "%s / %s @ %s : %d / %s", &dsn.Username, &dsn.Password, &dsn.Host, &dsn.Port, &dsn.SID); err != nil {
		panic(err)
	}

	if i := strings.Index(dsnString, "?"); i != -1 {
		params = dsnString[i+1:]
	}

	if len(params) > 0 {
		for _, v := range strings.Split(params, "&") {
			param := strings.SplitN(v, "=", 2)
			if len(param) != 2 {
				continue
			}

			if param[1], err = url.QueryUnescape(param[1]); err != nil {
				panic(err)
			}

			switch param[0] {
			case "loc":
				if dsn.Location, err = time.LoadLocation(param[1]); err != nil {
					return nil, err
				}
			}
		}
	}

	return dsn, nil
}

func (tx *OCI8Tx) Commit() error {
	rv := C.OCITransCommit(
		(*C.OCIServer)(tx.c.svc),
		(*C.OCIError)(tx.c.err),
		0)
	if rv == C.OCI_ERROR {
		return ociGetError(tx.c.err)
	}
	return nil
}

func (tx *OCI8Tx) Rollback() error {
	rv := C.OCITransRollback(
		(*C.OCIServer)(tx.c.svc),
		(*C.OCIError)(tx.c.err),
		0)
	if rv == C.OCI_ERROR {
		return ociGetError(tx.c.err)
	}
	return nil
}

func (c *OCI8Conn) exec(cmd string) error {
	stmt, err := c.Prepare(cmd)
	if err == nil {
		defer stmt.Close()
		_, err = stmt.Exec(nil)
	}
	return err
}

func (c *OCI8Conn) Begin() (driver.Tx, error) {
	rv := C.OCITransStart(
		(*C.OCIServer)(c.svc),
		(*C.OCIError)(c.err),
		60,
		C.OCI_TRANS_NEW)
	if rv == C.OCI_ERROR {
		return nil, ociGetError(c.err)
	}
	return &OCI8Tx{c}, nil
}

func (d *OCI8Driver) Open(dsnString string) (connection driver.Conn, err error) {
	var (
		conn OCI8Conn
		dsn  *DSN
	)

	if dsn, err = ParseDSN(dsnString); err != nil {
		return nil, err
	}

	// set safe defaults
	conn.attrs = make(Values)
	conn.attrs.Set("prefetch_rows", 10)
	conn.attrs.Set("prefetch_memory", int64(0))

	for k, v := range parseEnviron(os.Environ()) {
		conn.attrs.Set(k, v)
	}

	rv := C.OCIInitialize(
		C.OCI_DEFAULT,
		nil,
		nil,
		nil,
		nil)
	if rv == C.OCI_ERROR {
		return nil, ociGetError(conn.err)
	}

	rv = C.OCIEnvInit(
		(**C.OCIEnv)(unsafe.Pointer(&conn.env)),
		C.OCI_DEFAULT,
		0,
		nil)

	rv = C.OCIHandleAlloc(
		conn.env,
		&conn.err,
		C.OCI_HTYPE_ERROR,
		0,
		nil)
	if rv == C.OCI_ERROR {
		return nil, ociGetError(conn.err)
	}

<<<<<<< HEAD
	phost := C.CString(fmt.Sprintf("%s:%d/%s", dsn.Host, dsn.Port, dsn.SID))
	defer C.free(unsafe.Pointer(phost))
	phostlen := C.strlen(phost)
	puser := C.CString(dsn.Username)
=======
	var phost *C.char
	phostlen := C.size_t(0)
	if len(token) > 1 {
		phost = C.CString(token[1])
		defer C.free(unsafe.Pointer(phost))
		phostlen = C.strlen(phost)
	}
	puser := C.CString(userpass[0])
>>>>>>> f9084c88
	defer C.free(unsafe.Pointer(puser))
	ppass := C.CString(dsn.Password)
	defer C.free(unsafe.Pointer(ppass))

	rv = C.OCILogon(
		(*C.OCIEnv)(conn.env),
		(*C.OCIError)(conn.err),
		(**C.OCIServer)(unsafe.Pointer(&conn.svc)),
		(*C.OraText)(unsafe.Pointer(puser)),
		C.ub4(C.strlen(puser)),
		(*C.OraText)(unsafe.Pointer(ppass)),
		C.ub4(C.strlen(ppass)),
		(*C.OraText)(unsafe.Pointer(phost)),
		C.ub4(phostlen))
	if rv == C.OCI_ERROR {
		return nil, ociGetError(conn.err)
	}

	conn.location = dsn.Location

	return &conn, nil
}

func (c *OCI8Conn) Close() error {
	rv := C.OCILogoff(
		(*C.OCIServer)(c.svc),
		(*C.OCIError)(c.err))
	if rv == C.OCI_ERROR {
		return ociGetError(c.err)
	}

	C.OCIHandleFree(
		c.env,
		C.OCI_HTYPE_ENV)

	c.svc = nil
	c.env = nil
	c.err = nil
	return nil
}

type OCI8Stmt struct {
	c      *OCI8Conn
	s      unsafe.Pointer
	closed bool
}

func (c *OCI8Conn) Prepare(query string) (driver.Stmt, error) {
	pquery := C.CString(query)
	defer C.free(unsafe.Pointer(pquery))
	var s unsafe.Pointer

	rv := C.OCIHandleAlloc(
		c.env,
		&s,
		C.OCI_HTYPE_STMT,
		0,
		nil)
	if rv == C.OCI_ERROR {
		return nil, ociGetError(c.err)
	}

	rv = C.OCIStmtPrepare(
		(*C.OCIStmt)(s),
		(*C.OCIError)(c.err),
		(*C.OraText)(unsafe.Pointer(pquery)),
		C.ub4(C.strlen(pquery)),
		C.ub4(C.OCI_NTV_SYNTAX),
		C.ub4(C.OCI_DEFAULT))
	if rv == C.OCI_ERROR {
		return nil, ociGetError(c.err)
	}

	return &OCI8Stmt{c: c, s: s}, nil
}

func (s *OCI8Stmt) Close() error {
	if s.closed {
		return nil
	}
	s.closed = true

	C.OCIHandleFree(
		s.s,
		C.OCI_HTYPE_STMT)
	s.s = nil

	return nil
}

func (s *OCI8Stmt) NumInput() int {
	var num C.int
	C.OCIAttrGet(
		s.s,
		C.OCI_HTYPE_STMT,
		unsafe.Pointer(&num),
		nil,
		C.OCI_ATTR_BIND_COUNT,
		(*C.OCIError)(s.c.err))
	return int(num)
}

func (s *OCI8Stmt) bind(args []driver.Value) (freeBoundParameters func(), err error) {
	if args == nil {
    return func() {}, nil
	}

	var (
		bp              *C.OCIBind
		dty             int
		data            []byte
		cdata           *C.char
		boundParameters []*C.char
	)

	freeBoundParameters = func() {
		for _, p := range boundParameters {
			C.free(unsafe.Pointer(p))
		}
	}

	for i, v := range args {
		data = []byte{}

		switch v.(type) {
		case nil:
			dty = C.SQLT_STR
			data = []byte{0}
		case time.Time:
			dty = C.SQLT_DAT
			now := v.(time.Time).In(s.c.location)
			//TODO Handle BCE dates (http://docs.oracle.com/cd/B12037_01/appdev.101/b10779/oci03typ.htm#438305)
			//TODO Handle timezones (http://docs.oracle.com/cd/B12037_01/appdev.101/b10779/oci03typ.htm#443601)
			data = []byte{
				byte(now.Year()/100 + 100),
				byte(now.Year()%100 + 100),
				byte(now.Month()),
				byte(now.Day()),
				byte(now.Hour() + 1),
				byte(now.Minute() + 1),
				byte(now.Second() + 1),
			}
		default:
			dty = C.SQLT_STR
			data = []byte(fmt.Sprintf("%v", v))
			data = append(data, 0)
		}

		cdata = C.CString(string(data))
		boundParameters = append(boundParameters, cdata)
		rv := C.OCIBindByPos(
			(*C.OCIStmt)(s.s),
			&bp,
			(*C.OCIError)(s.c.err),
			C.ub4(i+1),
			unsafe.Pointer(cdata),
			C.sb4(len(data)),
			C.ub2(dty),
			nil,
			nil,
			nil,
			0,
			nil,
			C.OCI_DEFAULT)

		if rv == C.OCI_ERROR {
			defer freeBoundParameters()
			return nil, ociGetError(s.c.err)
		}
	}
	return freeBoundParameters, nil
}

func (s *OCI8Stmt) Query(args []driver.Value) (rows driver.Rows, err error) {
	var (
		freeBoundParameters func()
	)

	if freeBoundParameters, err = s.bind(args); err != nil {
		return nil, err
	}

	defer freeBoundParameters()

	var t C.int
	C.OCIAttrGet(
		s.s,
		C.OCI_HTYPE_STMT,
		unsafe.Pointer(&t),
		nil,
		C.OCI_ATTR_STMT_TYPE,
		(*C.OCIError)(s.c.err))
	iter := C.ub4(1)
	if t == C.OCI_STMT_SELECT {
		iter = 0
	}

	// set the row prefetch.  Only one extra row per fetch will be returned unless this is set.
	prefetch_size := C.ub4(s.c.attrs.Get("prefetch_rows").(int))
	C.OCIAttrSet(s.s, C.OCI_HTYPE_STMT, unsafe.Pointer(&prefetch_size), 0, C.OCI_ATTR_PREFETCH_ROWS, (*C.OCIError)(s.c.err))

	// if non-zero, oci will fetch rows until the memory limit or row prefetch limit is hit.
	// useful for memory constrained systems
	prefetch_memory := C.ub4(s.c.attrs.Get("prefetch_memory").(int64))
	C.OCIAttrSet(s.s, C.OCI_HTYPE_STMT, unsafe.Pointer(&prefetch_memory), 0, C.OCI_ATTR_PREFETCH_MEMORY, (*C.OCIError)(s.c.err))

	rv := C.OCIStmtExecute(
		(*C.OCIServer)(s.c.svc),
		(*C.OCIStmt)(s.s),
		(*C.OCIError)(s.c.err),
		iter,
		0,
		nil,
		nil,
		C.OCI_DEFAULT)
	if rv == C.OCI_ERROR {
		return nil, ociGetError(s.c.err)
	}

	var rc C.ub2
	C.OCIAttrGet(
		s.s,
		C.OCI_HTYPE_STMT,
		unsafe.Pointer(&rc),
		nil,
		C.OCI_ATTR_PARAM_COUNT,
		(*C.OCIError)(s.c.err))

	oci8cols := make([]oci8col, int(rc))
	for i := 0; i < int(rc); i++ {
		var p unsafe.Pointer
		var np *C.char
		var ns C.ub4
		var tp C.ub2
		var lp C.ub2
		C.OCIParamGet(
			s.s,
			C.OCI_HTYPE_STMT,
			(*C.OCIError)(s.c.err),
			(*unsafe.Pointer)(unsafe.Pointer(&p)),
			C.ub4(i+1))
		C.OCIAttrGet(
			p,
			C.OCI_DTYPE_PARAM,
			unsafe.Pointer(&tp),
			nil,
			C.OCI_ATTR_DATA_TYPE,
			(*C.OCIError)(s.c.err))
		C.OCIAttrGet(
			p,
			C.OCI_DTYPE_PARAM,
			unsafe.Pointer(&np),
			&ns,
			C.OCI_ATTR_NAME,
			(*C.OCIError)(s.c.err))
		C.OCIAttrGet(
			p,
			C.OCI_DTYPE_PARAM,
			unsafe.Pointer(&lp),
			nil,
			C.OCI_ATTR_DATA_SIZE,
			(*C.OCIError)(s.c.err))

		switch tp {
		case C.SQLT_NUM:
			oci8cols[i].kind = C.SQLT_CHR
		default:
			oci8cols[i].kind = tp
		}
		oci8cols[i].name = string((*[1 << 30]byte)(unsafe.Pointer(np))[0:int(ns)])
		oci8cols[i].size = int(lp)
		oci8cols[i].pbuf = make([]byte, int(lp)+1)

		var defp *C.OCIDefine
		rv = C.OCIDefineByPos(
			(*C.OCIStmt)(s.s),
			&defp,
			(*C.OCIError)(s.c.err),
			C.ub4(i+1),
			unsafe.Pointer(&oci8cols[i].pbuf[0]),
			C.sb4(lp+1),
			oci8cols[i].kind,
			unsafe.Pointer(&oci8cols[i].ind),
			&oci8cols[i].rlen,
			nil,
			C.OCI_DEFAULT)
		if rv == C.OCI_ERROR {
			return nil, ociGetError(s.c.err)
		}
	}
	return &OCI8Rows{s, oci8cols, false}, nil
}

type OCI8Result struct {
	s *OCI8Stmt
}

func (r *OCI8Result) LastInsertId() (int64, error) {
	var t C.ub4
	rv := C.OCIAttrGet(
		r.s.s,
		C.OCI_HTYPE_STMT,
		unsafe.Pointer(&t),
		nil,
		C.OCI_ATTR_ROWID,
		(*C.OCIError)(r.s.c.err))
	if rv == C.OCI_ERROR {
		return 0, ociGetError(r.s.c.err)
	}
	return int64(t), nil
}

func (r *OCI8Result) RowsAffected() (int64, error) {
	var t C.ub4
	rv := C.OCIAttrGet(
		r.s.s,
		C.OCI_HTYPE_STMT,
		unsafe.Pointer(&t),
		nil,
		C.OCI_ATTR_ROW_COUNT,
		(*C.OCIError)(r.s.c.err))
	if rv == C.OCI_ERROR {
		return 0, ociGetError(r.s.c.err)
	}
	return int64(t), nil
}

func (s *OCI8Stmt) Exec(args []driver.Value) (r driver.Result, err error) {
	var (
		freeBoundParameters func()
	)

	if freeBoundParameters, err = s.bind(args); err != nil {
		return nil, err
	}

	defer freeBoundParameters()

	rv := C.OCIStmtExecute(
		(*C.OCIServer)(s.c.svc),
		(*C.OCIStmt)(s.s),
		(*C.OCIError)(s.c.err),
		1,
		0,
		nil,
		nil,
		C.OCI_DEFAULT)
	if rv == C.OCI_ERROR {
		return nil, ociGetError(s.c.err)
	}
	return &OCI8Result{s}, nil
}

type oci8col struct {
	name string
	kind C.ub2
	size int
	ind  C.sb2
	rlen C.ub2
	pbuf []byte
}

type OCI8Rows struct {
	s    *OCI8Stmt
	cols []oci8col
	e    bool
}

func (rc *OCI8Rows) Close() error {
	return rc.s.Close()
}

func (rc *OCI8Rows) Columns() []string {
	cols := make([]string, len(rc.cols))
	for i, col := range rc.cols {
		cols[i] = col.name
	}
	return cols
}

func (rc *OCI8Rows) Next(dest []driver.Value) error {
	rv := C.OCIStmtFetch(
		(*C.OCIStmt)(rc.s.s),
		(*C.OCIError)(rc.s.c.err),
		1,
		C.OCI_FETCH_NEXT,
		C.OCI_DEFAULT)

	if rv == C.OCI_ERROR {
		err := ociGetError(rc.s.c.err)
		if err.Error()[:9] != "ORA-01405" {
			return err
		}
	}

	if rv == C.OCI_NO_DATA {
		return io.EOF
	}
	for i := range dest {
<<<<<<< HEAD
		if rc.cols[i].ind == -1 { //Null
			dest[i] = nil
			continue
		}

		buf := rc.cols[i].pbuf
		switch rc.cols[i].kind {
		case C.SQLT_DAT:
			//TODO Handle BCE dates (http://docs.oracle.com/cd/B12037_01/appdev.101/b10779/oci03typ.htm#438305)
			//TODO Handle timezones (http://docs.oracle.com/cd/B12037_01/appdev.101/b10779/oci03typ.htm#443601)
			dest[i] = time.Date(((int(buf[0])-100)*100)+(int(buf[1])-100), time.Month(int(buf[2])), int(buf[3]), int(buf[4])-1, int(buf[5])-1, int(buf[6])-1, 0, rc.s.c.location)
		case C.SQLT_CHR:
			switch {
			case rc.cols[i].ind == 0: //Normal
				dest[i] = string(buf)[0:rc.cols[i].rlen]
			case rc.cols[i].ind == -2 || //Field longer than type (truncated)
				rc.cols[i].ind > 0: //Field longer than type (truncated). Value is original length.
				dest[i] = string(buf)
			default:
				return errors.New(fmt.Sprintf("Unknown column indicator: %d", rc.cols[i].ind))
			}
		default:
			return errors.New(fmt.Sprintf("Unhandled column type: %d", rc.cols[i].kind))
		}
=======
		dest[i] = strings.TrimSpace(string(rc.cols[i].pbuf))
>>>>>>> f9084c88
	}

	return nil
}

func ociGetError(err unsafe.Pointer) error {
	var errcode C.sb4
	var errbuff [512]C.char
	C.OCIErrorGet(
		err,
		1,
		nil,
		&errcode,
		(*C.OraText)(unsafe.Pointer(&errbuff[0])),
		512,
		C.OCI_HTYPE_ERROR)
	s := C.GoString(&errbuff[0])
	//println(s)
	return errors.New(s)
}

func parseEnviron(env []string) (out map[string]interface{}) {
	out = make(map[string]interface{})

	for _, v := range env {
		parts := strings.SplitN(v, "=", 2)

		// Better to have a type error here than later during query execution
		switch parts[0] {
		case "PREFETCH_ROWS":
			out["prefetch_rows"], _ = strconv.Atoi(parts[1])
		case "PREFETCH_MEMORY":
			out["prefetch_memory"], _ = strconv.ParseInt(parts[1], 10, 64)
		}
	}
	return out
}<|MERGE_RESOLUTION|>--- conflicted
+++ resolved
@@ -199,21 +199,10 @@
 		return nil, ociGetError(conn.err)
 	}
 
-<<<<<<< HEAD
 	phost := C.CString(fmt.Sprintf("%s:%d/%s", dsn.Host, dsn.Port, dsn.SID))
 	defer C.free(unsafe.Pointer(phost))
 	phostlen := C.strlen(phost)
 	puser := C.CString(dsn.Username)
-=======
-	var phost *C.char
-	phostlen := C.size_t(0)
-	if len(token) > 1 {
-		phost = C.CString(token[1])
-		defer C.free(unsafe.Pointer(phost))
-		phostlen = C.strlen(phost)
-	}
-	puser := C.CString(userpass[0])
->>>>>>> f9084c88
 	defer C.free(unsafe.Pointer(puser))
 	ppass := C.CString(dsn.Password)
 	defer C.free(unsafe.Pointer(ppass))
@@ -613,7 +602,6 @@
 		return io.EOF
 	}
 	for i := range dest {
-<<<<<<< HEAD
 		if rc.cols[i].ind == -1 { //Null
 			dest[i] = nil
 			continue
@@ -628,19 +616,16 @@
 		case C.SQLT_CHR:
 			switch {
 			case rc.cols[i].ind == 0: //Normal
-				dest[i] = string(buf)[0:rc.cols[i].rlen]
+				dest[i] = strings.TrimSpace(string(buf)[0:rc.cols[i].rlen])
 			case rc.cols[i].ind == -2 || //Field longer than type (truncated)
 				rc.cols[i].ind > 0: //Field longer than type (truncated). Value is original length.
-				dest[i] = string(buf)
+				dest[i] = strings.TrimSpace(string(buf))
 			default:
 				return errors.New(fmt.Sprintf("Unknown column indicator: %d", rc.cols[i].ind))
 			}
 		default:
 			return errors.New(fmt.Sprintf("Unhandled column type: %d", rc.cols[i].kind))
 		}
-=======
-		dest[i] = strings.TrimSpace(string(rc.cols[i].pbuf))
->>>>>>> f9084c88
 	}
 
 	return nil
