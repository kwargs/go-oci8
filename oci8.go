package oci8

/*
#include <oci.h>
#include <stdlib.h>
#include <string.h>

#cgo pkg-config: oci8
*/
import "C"
import (
	"database/sql"
	"database/sql/driver"
	"errors"
	"fmt"
	"io"
	"net/url"
	"os"
	"strconv"
	"strings"
	"time"
	"unsafe"
)

type DSN struct {
	Host     string
	Port     int
	Username string
	Password string
	SID      string
	Location *time.Location
}

func init() {
	sql.Register("oci8", &OCI8Driver{})
}

type OCI8Driver struct {
}

type OCI8Conn struct {
	svc      unsafe.Pointer
	env      unsafe.Pointer
	err      unsafe.Pointer
	attrs    Values
	location *time.Location
}

type OCI8Tx struct {
	c *OCI8Conn
}

type Values map[string]interface{}

func (vs Values) Set(k string, v interface{}) {
	vs[k] = v
}

func (vs Values) Get(k string) (v interface{}) {
	v, _ = vs[k]
	return
}

<<<<<<< HEAD
func FreeCStrings(strings []*C.char) {
	for _, s := range strings {
		C.free(unsafe.Pointer(s))
	}
}

=======
//ParseDSN parses a DSN used to connect to Oracle
//It expects to receive a string in the form:
//user:password@host:port/sid?param1=value1&param2=value2
//
//Currently the only parameter supported is 'loc' which
//sets the timezone to read times in as and to marshal to when writing times to
//Oracle
>>>>>>> 81bf4514
func ParseDSN(dsnString string) (dsn *DSN, err error) {
	var (
		params string
	)

	dsn = &DSN{Location: time.Local}

	dsnString = strings.Replace(dsnString, "/", " / ", 2)
	dsnString = strings.Replace(dsnString, "@", " @ ", 1)
	dsnString = strings.Replace(dsnString, ":", " : ", 1)
	dsnString = strings.Replace(dsnString, "?", " ?", 1)

	if _, err = fmt.Sscanf(dsnString, "%s / %s @ %s : %d / %s", &dsn.Username, &dsn.Password, &dsn.Host, &dsn.Port, &dsn.SID); err != nil {
		panic(err)
	}

	if i := strings.Index(dsnString, "?"); i != -1 {
		params = dsnString[i+1:]
	}

	if len(params) > 0 {
		for _, v := range strings.Split(params, "&") {
			param := strings.SplitN(v, "=", 2)
			if len(param) != 2 {
				continue
			}

			if param[1], err = url.QueryUnescape(param[1]); err != nil {
				panic(err)
			}

			switch param[0] {
			case "loc":
				if dsn.Location, err = time.LoadLocation(param[1]); err != nil {
					return nil, err
				}
			}
		}
	}

	return dsn, nil
}

func (tx *OCI8Tx) Commit() error {
	rv := C.OCITransCommit(
		(*C.OCIServer)(tx.c.svc),
		(*C.OCIError)(tx.c.err),
		0)
	if rv == C.OCI_ERROR {
		return ociGetError(tx.c.err)
	}
	return nil
}

func (tx *OCI8Tx) Rollback() error {
	rv := C.OCITransRollback(
		(*C.OCIServer)(tx.c.svc),
		(*C.OCIError)(tx.c.err),
		0)
	if rv == C.OCI_ERROR {
		return ociGetError(tx.c.err)
	}
	return nil
}

func (c *OCI8Conn) exec(cmd string) error {
	stmt, err := c.Prepare(cmd)
	if err == nil {
		defer stmt.Close()
		_, err = stmt.Exec(nil)
	}
	return err
}

func (c *OCI8Conn) Begin() (driver.Tx, error) {
	rv := C.OCITransStart(
		(*C.OCIServer)(c.svc),
		(*C.OCIError)(c.err),
		60,
		C.OCI_TRANS_NEW)
	if rv == C.OCI_ERROR {
		return nil, ociGetError(c.err)
	}
	return &OCI8Tx{c}, nil
}

func (d *OCI8Driver) Open(dsnString string) (connection driver.Conn, err error) {
	var (
		conn OCI8Conn
		dsn  *DSN
	)

	if dsn, err = ParseDSN(dsnString); err != nil {
		return nil, err
	}

	// set safe defaults
	conn.attrs = make(Values)
	conn.attrs.Set("prefetch_rows", 10)
	conn.attrs.Set("prefetch_memory", int64(0))

	for k, v := range parseEnviron(os.Environ()) {
		conn.attrs.Set(k, v)
	}

	rv := C.OCIInitialize(
		C.OCI_DEFAULT,
		nil,
		nil,
		nil,
		nil)
	if rv == C.OCI_ERROR {
		return nil, ociGetError(conn.err)
	}

	rv = C.OCIEnvInit(
		(**C.OCIEnv)(unsafe.Pointer(&conn.env)),
		C.OCI_DEFAULT,
		0,
		nil)

	rv = C.OCIHandleAlloc(
		conn.env,
		&conn.err,
		C.OCI_HTYPE_ERROR,
		0,
		nil)
	if rv == C.OCI_ERROR {
		return nil, ociGetError(conn.err)
	}

	phost := C.CString(fmt.Sprintf("%s:%d/%s", dsn.Host, dsn.Port, dsn.SID))
	defer C.free(unsafe.Pointer(phost))
	phostlen := C.strlen(phost)
	puser := C.CString(dsn.Username)
	defer C.free(unsafe.Pointer(puser))
	ppass := C.CString(dsn.Password)
	defer C.free(unsafe.Pointer(ppass))

	rv = C.OCILogon(
		(*C.OCIEnv)(conn.env),
		(*C.OCIError)(conn.err),
		(**C.OCIServer)(unsafe.Pointer(&conn.svc)),
		(*C.OraText)(unsafe.Pointer(puser)),
		C.ub4(C.strlen(puser)),
		(*C.OraText)(unsafe.Pointer(ppass)),
		C.ub4(C.strlen(ppass)),
		(*C.OraText)(unsafe.Pointer(phost)),
		C.ub4(phostlen))
	if rv == C.OCI_ERROR {
		return nil, ociGetError(conn.err)
	}

	conn.location = dsn.Location

	return &conn, nil
}

func (c *OCI8Conn) Close() error {
	rv := C.OCILogoff(
		(*C.OCIServer)(c.svc),
		(*C.OCIError)(c.err))
	if rv == C.OCI_ERROR {
		return ociGetError(c.err)
	}

	C.OCIHandleFree(
		c.env,
		C.OCI_HTYPE_ENV)

	c.svc = nil
	c.env = nil
	c.err = nil
	return nil
}

type OCI8Stmt struct {
	c      *OCI8Conn
	s      unsafe.Pointer
	closed bool
}

func (c *OCI8Conn) Prepare(query string) (driver.Stmt, error) {
	pquery := C.CString(query)
	defer C.free(unsafe.Pointer(pquery))
	var s unsafe.Pointer

	rv := C.OCIHandleAlloc(
		c.env,
		&s,
		C.OCI_HTYPE_STMT,
		0,
		nil)
	if rv == C.OCI_ERROR {
		return nil, ociGetError(c.err)
	}

	rv = C.OCIStmtPrepare(
		(*C.OCIStmt)(s),
		(*C.OCIError)(c.err),
		(*C.OraText)(unsafe.Pointer(pquery)),
		C.ub4(C.strlen(pquery)),
		C.ub4(C.OCI_NTV_SYNTAX),
		C.ub4(C.OCI_DEFAULT))
	if rv == C.OCI_ERROR {
		return nil, ociGetError(c.err)
	}

	return &OCI8Stmt{c: c, s: s}, nil
}

func (s *OCI8Stmt) Close() error {
	if s.closed {
		return nil
	}
	s.closed = true

	C.OCIHandleFree(
		s.s,
		C.OCI_HTYPE_STMT)
	s.s = nil

	return nil
}

func (s *OCI8Stmt) NumInput() int {
	var num C.int
	C.OCIAttrGet(
		s.s,
		C.OCI_HTYPE_STMT,
		unsafe.Pointer(&num),
		nil,
		C.OCI_ATTR_BIND_COUNT,
		(*C.OCIError)(s.c.err))
	return int(num)
}

func (s *OCI8Stmt) bind(args []driver.Value) (freeBoundParameters func(), err error) {
	if args == nil {
		return nil, nil
	}

	var (
		bp              *C.OCIBind
		dty             int
		data            []byte
		cdata           *C.char
		boundParameters []*C.char
	)

	freeBoundParameters = func() {
		for _, p := range boundParameters {
			C.free(unsafe.Pointer(p))
		}
	}

	for i, v := range args {
		data = []byte{}

		switch v.(type) {
		case nil:
			dty = C.SQLT_STR
			data = []byte{0}
		case time.Time:
			dty = C.SQLT_DAT
			now := v.(time.Time).In(s.c.location)
			//TODO Handle BCE dates (http://docs.oracle.com/cd/B12037_01/appdev.101/b10779/oci03typ.htm#438305)
			//TODO Handle timezones (http://docs.oracle.com/cd/B12037_01/appdev.101/b10779/oci03typ.htm#443601)
			data = []byte{
				byte(now.Year()/100 + 100),
				byte(now.Year()%100 + 100),
				byte(now.Month()),
				byte(now.Day()),
				byte(now.Hour() + 1),
				byte(now.Minute() + 1),
				byte(now.Second() + 1),
			}
		default:
			dty = C.SQLT_STR
			data = []byte(fmt.Sprintf("%v", v))
			data = append(data, 0)
		}

		cdata = C.CString(string(data))
		boundParameters = append(boundParameters, cdata)
		rv := C.OCIBindByPos(
			(*C.OCIStmt)(s.s),
			&bp,
			(*C.OCIError)(s.c.err),
			C.ub4(i+1),
			unsafe.Pointer(cdata),
			C.sb4(len(data)),
			C.ub2(dty),
			nil,
			nil,
			nil,
			0,
			nil,
			C.OCI_DEFAULT)

		if rv == C.OCI_ERROR {
			defer freeBoundParameters()
			return nil, ociGetError(s.c.err)
		}
	}
	return freeBoundParameters, nil
}

func (s *OCI8Stmt) Query(args []driver.Value) (rows driver.Rows, err error) {
	var (
		freeBoundParameters func()
	)

	if freeBoundParameters, err = s.bind(args); err != nil {
		return nil, err
	}

	defer freeBoundParameters()

	var t C.int
	C.OCIAttrGet(
		s.s,
		C.OCI_HTYPE_STMT,
		unsafe.Pointer(&t),
		nil,
		C.OCI_ATTR_STMT_TYPE,
		(*C.OCIError)(s.c.err))
	iter := C.ub4(1)
	if t == C.OCI_STMT_SELECT {
		iter = 0
	}

	// set the row prefetch.  Only one extra row per fetch will be returned unless this is set.
	prefetch_size := C.ub4(s.c.attrs.Get("prefetch_rows").(int))
	C.OCIAttrSet(s.s, C.OCI_HTYPE_STMT, unsafe.Pointer(&prefetch_size), 0, C.OCI_ATTR_PREFETCH_ROWS, (*C.OCIError)(s.c.err))

	// if non-zero, oci will fetch rows until the memory limit or row prefetch limit is hit.
	// useful for memory constrained systems
	prefetch_memory := C.ub4(s.c.attrs.Get("prefetch_memory").(int64))
	C.OCIAttrSet(s.s, C.OCI_HTYPE_STMT, unsafe.Pointer(&prefetch_memory), 0, C.OCI_ATTR_PREFETCH_MEMORY, (*C.OCIError)(s.c.err))

	rv := C.OCIStmtExecute(
		(*C.OCIServer)(s.c.svc),
		(*C.OCIStmt)(s.s),
		(*C.OCIError)(s.c.err),
		iter,
		0,
		nil,
		nil,
		C.OCI_DEFAULT)
	if rv == C.OCI_ERROR {
		return nil, ociGetError(s.c.err)
	}

	var rc C.ub2
	C.OCIAttrGet(
		s.s,
		C.OCI_HTYPE_STMT,
		unsafe.Pointer(&rc),
		nil,
		C.OCI_ATTR_PARAM_COUNT,
		(*C.OCIError)(s.c.err))

	oci8cols := make([]oci8col, int(rc))
	for i := 0; i < int(rc); i++ {
		var p unsafe.Pointer
		var np *C.char
		var ns C.ub4
		var tp C.ub2
		var lp C.ub2
		C.OCIParamGet(
			s.s,
			C.OCI_HTYPE_STMT,
			(*C.OCIError)(s.c.err),
			(*unsafe.Pointer)(unsafe.Pointer(&p)),
			C.ub4(i+1))
		C.OCIAttrGet(
			p,
			C.OCI_DTYPE_PARAM,
			unsafe.Pointer(&tp),
			nil,
			C.OCI_ATTR_DATA_TYPE,
			(*C.OCIError)(s.c.err))
		C.OCIAttrGet(
			p,
			C.OCI_DTYPE_PARAM,
			unsafe.Pointer(&np),
			&ns,
			C.OCI_ATTR_NAME,
			(*C.OCIError)(s.c.err))
		C.OCIAttrGet(
			p,
			C.OCI_DTYPE_PARAM,
			unsafe.Pointer(&lp),
			nil,
			C.OCI_ATTR_DATA_SIZE,
			(*C.OCIError)(s.c.err))

		switch tp {
		case C.SQLT_NUM:
			oci8cols[i].kind = C.SQLT_CHR
		default:
			oci8cols[i].kind = tp
		}
		oci8cols[i].name = string((*[1 << 30]byte)(unsafe.Pointer(np))[0:int(ns)])
		oci8cols[i].size = int(lp)
		oci8cols[i].pbuf = make([]byte, int(lp)+1)

		var defp *C.OCIDefine
		rv = C.OCIDefineByPos(
			(*C.OCIStmt)(s.s),
			&defp,
			(*C.OCIError)(s.c.err),
			C.ub4(i+1),
			unsafe.Pointer(&oci8cols[i].pbuf[0]),
			C.sb4(lp+1),
			oci8cols[i].kind,
			unsafe.Pointer(&oci8cols[i].ind),
			&oci8cols[i].rlen,
			nil,
			C.OCI_DEFAULT)
		if rv == C.OCI_ERROR {
			return nil, ociGetError(s.c.err)
		}
	}
	return &OCI8Rows{s, oci8cols, false}, nil
}

type OCI8Result struct {
	s *OCI8Stmt
}

func (r *OCI8Result) LastInsertId() (int64, error) {
	var t C.ub4
	rv := C.OCIAttrGet(
		r.s.s,
		C.OCI_HTYPE_STMT,
		unsafe.Pointer(&t),
		nil,
		C.OCI_ATTR_ROWID,
		(*C.OCIError)(r.s.c.err))
	if rv == C.OCI_ERROR {
		return 0, ociGetError(r.s.c.err)
	}
	return int64(t), nil
}

func (r *OCI8Result) RowsAffected() (int64, error) {
	var t C.ub4
	rv := C.OCIAttrGet(
		r.s.s,
		C.OCI_HTYPE_STMT,
		unsafe.Pointer(&t),
		nil,
		C.OCI_ATTR_ROW_COUNT,
		(*C.OCIError)(r.s.c.err))
	if rv == C.OCI_ERROR {
		return 0, ociGetError(r.s.c.err)
	}
	return int64(t), nil
}

func (s *OCI8Stmt) Exec(args []driver.Value) (r driver.Result, err error) {
	var (
		freeBoundParameters func()
	)

	if freeBoundParameters, err = s.bind(args); err != nil {
		return nil, err
	}

	defer freeBoundParameters()

	rv := C.OCIStmtExecute(
		(*C.OCIServer)(s.c.svc),
		(*C.OCIStmt)(s.s),
		(*C.OCIError)(s.c.err),
		1,
		0,
		nil,
		nil,
		C.OCI_DEFAULT)
	if rv == C.OCI_ERROR {
		return nil, ociGetError(s.c.err)
	}
	return &OCI8Result{s}, nil
}

type oci8col struct {
	name string
	kind C.ub2
	size int
	ind  C.sb2
	rlen C.ub2
	pbuf []byte
}

type OCI8Rows struct {
	s    *OCI8Stmt
	cols []oci8col
	e    bool
}

func (rc *OCI8Rows) Close() error {
	return rc.s.Close()
}

func (rc *OCI8Rows) Columns() []string {
	cols := make([]string, len(rc.cols))
	for i, col := range rc.cols {
		cols[i] = col.name
	}
	return cols
}

func (rc *OCI8Rows) Next(dest []driver.Value) error {
	rv := C.OCIStmtFetch(
		(*C.OCIStmt)(rc.s.s),
		(*C.OCIError)(rc.s.c.err),
		1,
		C.OCI_FETCH_NEXT,
		C.OCI_DEFAULT)

	if rv == C.OCI_ERROR {
		return ociGetError(rc.s.c.err)
	}

	if rv == C.OCI_NO_DATA {
		return io.EOF
	}
	for i := range dest {
		if rc.cols[i].ind == -1 { //Null
			dest[i] = nil
			continue
		}

		buf := rc.cols[i].pbuf
		switch rc.cols[i].kind {
		case C.SQLT_DAT:
			//TODO Handle BCE dates (http://docs.oracle.com/cd/B12037_01/appdev.101/b10779/oci03typ.htm#438305)
			//TODO Handle timezones (http://docs.oracle.com/cd/B12037_01/appdev.101/b10779/oci03typ.htm#443601)
			dest[i] = time.Date(((int(buf[0])-100)*100)+(int(buf[1])-100), time.Month(int(buf[2])), int(buf[3]), int(buf[4])-1, int(buf[5])-1, int(buf[6])-1, 0, rc.s.c.location)
		case C.SQLT_CHR:
			switch {
			case rc.cols[i].ind == 0: //Normal
				dest[i] = string(buf)[0:rc.cols[i].rlen]
			case rc.cols[i].ind == -2 || //Field longer than type (truncated)
				rc.cols[i].ind > 0: //Field longer than type (truncated). Value is original length.
				dest[i] = string(buf)
			default:
				return errors.New(fmt.Sprintf("Unknown column indicator: %d", rc.cols[i].ind))
			}
		default:
			return errors.New(fmt.Sprintf("Unhandled column type: %d", rc.cols[i].kind))
		}
	}

	return nil
}

func ociGetError(err unsafe.Pointer) error {
	var errcode C.sb4
	var errbuff [512]C.char
	C.OCIErrorGet(
		err,
		1,
		nil,
		&errcode,
		(*C.OraText)(unsafe.Pointer(&errbuff[0])),
		512,
		C.OCI_HTYPE_ERROR)
	s := C.GoString(&errbuff[0])
	//println(s)
	return errors.New(s)
}

func parseEnviron(env []string) (out map[string]interface{}) {
	out = make(map[string]interface{})

	for _, v := range env {
		parts := strings.SplitN(v, "=", 2)

		// Better to have a type error here than later during query execution
		switch parts[0] {
		case "PREFETCH_ROWS":
			out["prefetch_rows"], _ = strconv.Atoi(parts[1])
		case "PREFETCH_MEMORY":
			out["prefetch_memory"], _ = strconv.ParseInt(parts[1], 10, 64)
		}
	}
	return out
}<|MERGE_RESOLUTION|>--- conflicted
+++ resolved
@@ -61,14 +61,6 @@
 	return
 }
 
-<<<<<<< HEAD
-func FreeCStrings(strings []*C.char) {
-	for _, s := range strings {
-		C.free(unsafe.Pointer(s))
-	}
-}
-
-=======
 //ParseDSN parses a DSN used to connect to Oracle
 //It expects to receive a string in the form:
 //user:password@host:port/sid?param1=value1&param2=value2
@@ -76,7 +68,6 @@
 //Currently the only parameter supported is 'loc' which
 //sets the timezone to read times in as and to marshal to when writing times to
 //Oracle
->>>>>>> 81bf4514
 func ParseDSN(dsnString string) (dsn *DSN, err error) {
 	var (
 		params string
